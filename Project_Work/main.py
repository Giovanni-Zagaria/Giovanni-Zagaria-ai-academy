--- conflicted
+++ resolved
@@ -50,13 +50,10 @@
         )
         st.session_state.active_chat_id = chat_names.index(selected_chat_name)
 
-<<<<<<< HEAD
+
     uploaded_files = st.sidebar.file_uploader("⬆️ Carica file .txt", type=["pdf"], accept_multiple_files=True)
-=======
-    uploaded_files = st.sidebar.file_uploader(
-        "⬆️ Carica file .txt o .pdf", type=["txt", "pdf"], accept_multiple_files=True
-    )
->>>>>>> 5d6f26be
+
+
 
     if st.session_state.active_chat_id is not None and st.session_state.chats:
         chat = st.session_state.chats[st.session_state.active_chat_id]
