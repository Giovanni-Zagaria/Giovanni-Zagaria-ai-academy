--- conflicted
+++ resolved
@@ -5,27 +5,25 @@
 import matplotlib.pyplot as plt
 import openai
 import os
-<<<<<<< HEAD
 from neo4j import GraphDatabase
 from py2neo import Graph
-=======
->>>>>>> ba8ea732
-
+
+# Configura API key OpenAI
 openai.api_key = os.getenv("OPENAI_API_KEY")
- 
+
 # Inizializza pipeline NER
 ner_pipeline = pipeline("ner", model="dslim/bert-base-NER", aggregation_strategy="simple")
- 
+
 # Inizializza grafo
 G = nx.DiGraph()
 doc_folder = Path("Giorno_10/data")
- 
+
 for file_path in doc_folder.glob("*"):
     if file_path.is_file():
         with open(file_path, 'r', encoding='utf-8') as f:
             testo = f.read()
- 
-        # Inizializza dizionario entità
+
+        # Dizionario entità
         entita = {
             'persone': [],
             'aziende': [],
@@ -37,15 +35,15 @@
             'iban': [],
             'codici_fiscali': []
         }
- 
-        # NER
+
+        # Estrazione NER
         entities = ner_pipeline(testo)
         for ent in entities:
             label = ent['entity_group']
             text_ent = ent.get('word', '').strip()
             if not text_ent:
                 continue
- 
+
             if label == 'PER':
                 entita['persone'].append(text_ent)
             elif label == 'ORG':
@@ -56,25 +54,25 @@
                 entita['importi'].append(text_ent)
             elif label in ['LOC', 'GPE']:
                 entita['luoghi'].append(text_ent)
- 
-        # Regex supplementari
+
+        # Regex extra
         iban_pattern = r'[A-Z]{2}[0-9]{2}[A-Z0-9]{4}[0-9]{7}[A-Z0-9]{0,16}'
         cf_pattern = r'[A-Z]{6}[0-9]{2}[A-Z][0-9]{2}[A-Z][0-9]{3}[A-Z]'
         fattura_pattern = r'[nN]\.?\s?\d+'
- 
+
         entita['iban'].extend(re.findall(iban_pattern, testo))
         entita['codici_fiscali'].extend(re.findall(cf_pattern, testo))
         entita['numeri_fattura'].extend(re.findall(fattura_pattern, testo))
- 
-        # Estrazione euristica prodotti/servizi
+
+        # Estrazione euristica prodotti
         prodotti_match = re.findall(r"(?:per|riguardante|relativa a|oggetto:)\s+([\w\s\-]{3,40})(?=\.|,|\n|$)", testo, re.IGNORECASE)
         entita['prodotti'].extend(prodotti_match)
- 
+
         # Nodo documento
         doc_node = f"Doc_{file_path.stem}"
         G.add_node(doc_node, tipo="Documento")
- 
-        # Tipo documento inferito
+
+        # Tipo documento
         if "fattura" in testo.lower():
             tipo_doc = "Fattura"
         elif "contratto" in testo.lower():
@@ -86,7 +84,7 @@
         else:
             tipo_doc = "Generico"
         G.nodes[doc_node]['tipo_documento'] = tipo_doc
- 
+
         # Emittente e destinatario
         aziende = list(dict.fromkeys(entita['aziende']))
         if len(aziende) >= 2:
@@ -99,60 +97,58 @@
             for azienda in aziende:
                 G.add_node(azienda, tipo="Azienda")
                 G.add_edge(doc_node, azienda, relazione="coinvolge")
- 
+
+        # Altre entità
         for persona in set(entita['persone']):
             G.add_node(persona, tipo="Persona")
             G.add_edge(doc_node, persona, relazione="contiene")
- 
+
         for data in set(entita['date']):
             G.add_node(data, tipo="Data")
             G.add_edge(doc_node, data, relazione="data_documento")
- 
+
         for importo in set(entita['importi']):
             G.add_node(importo, tipo="Importo")
             G.add_edge(doc_node, importo, relazione="importo_totale")
- 
+
         for num in set(entita['numeri_fattura']):
             G.add_node(num, tipo="NumeroFattura")
             G.add_edge(doc_node, num, relazione="identificata_da")
- 
+
         for iban in set(entita['iban']):
             G.add_node(iban, tipo="IBAN")
             G.add_edge(doc_node, iban, relazione="pagabile_su")
- 
+
         for cf in set(entita['codici_fiscali']):
             G.add_node(cf, tipo="CodFiscale")
             G.add_edge(doc_node, cf, relazione="cf_riferito")
- 
+
         for prod in set(entita['prodotti']):
             G.add_node(prod.strip(), tipo="Prodotto")
             G.add_edge(doc_node, prod.strip(), relazione="oggetto")
- 
+
         for luogo in set(entita['luoghi']):
             G.add_node(luogo, tipo="Luogo")
             G.add_edge(doc_node, luogo, relazione="localizzato_in")
- 
-# Pulizia dei nodi "vuoti" o stopword
+
+# Rimuove nodi vuoti o stopword
 stopwords = {'di', 'in', 'per', 'a', 'il', 'la', 'e'}
 nodi_da_rimuovere = [n for n in G.nodes() if isinstance(n, str) and (len(n.strip()) < 2 or n.lower() in stopwords)]
 for nodo in nodi_da_rimuovere:
     G.remove_node(nodo)
- 
-# Info generali
-print(f"\nGrafo creato con {G.number_of_nodes()} nodi e {G.number_of_edges()} archi")
- 
-print("\nTipi di nodi:")
+
+# Info grafo
+print(f"\nGrafo creato con {G.number_of_nodes()} nodi e {G.number_of_edges()} archi\n")
+print("Tipi di nodi:")
 tipi_nodi = {}
 for nodo, attr in G.nodes(data=True):
     tipo = attr.get('tipo', 'Sconosciuto')
     tipi_nodi[tipo] = tipi_nodi.get(tipo, 0) + 1
 for tipo, count in tipi_nodi.items():
     print(f"- {tipo}: {count}")
- 
- 
- 
-# Stampa relazioni da un documento
-documento = "Doc_fattura1"  
+
+# Relazioni da documento specifico
+documento = "Doc_fattura1"
 if G.has_node(documento):
     print(f"\nRelazioni da: {documento}")
     tipo_doc = G.nodes[documento].get("tipo_documento", "N/A")
@@ -163,26 +159,22 @@
         print(f"- {relazione}: {succ} ({tipo})")
 else:
     print(f"Documento '{documento}' non trovato.")
- 
-# Visualizzazione
+
+# Visualizzazione grafo
 plt.figure(figsize=(14, 12))
 pos = nx.spring_layout(G, k=1.5, iterations=100)
 labels = {n: (n[:12] + "...") if len(n) > 15 else n for n in G.nodes()}
- 
 nx.draw_networkx_nodes(G, pos, node_color='skyblue', node_size=800)
 nx.draw_networkx_edges(G, pos, arrowstyle='->', arrowsize=15, edge_color='gray')
 nx.draw_networkx_labels(G, pos, labels=labels, font_size=8)
- 
 edge_labels = nx.get_edge_attributes(G, 'relazione')
 nx.draw_networkx_edge_labels(G, pos, edge_labels=edge_labels, font_color='red', font_size=7)
- 
 plt.title("Grafo Entità-Relazioni", fontsize=16)
 plt.axis('off')
 plt.tight_layout()
 plt.show()
 
-# --- Integrazione esercizio 2 ---
-
+# --- Integrazione Neo4j / Esercizio 2 ---
 create_cliente_fattura_query = '''
 CREATE (c:Cliente {nome: "Mario Rossi"})
 CREATE (f:Fattura {numero: "INV2025"})
@@ -208,13 +200,9 @@
     {"cliente": "Luca Bianchi", "numero_fattura": "INV2026", "importo": 2000},
 ]
 
-
 def riformula_risposta(risposta_query, domanda):
     tabella = "\n".join(
-        [
-            f"- {r['cliente']} ha ricevuto la fattura {r['numero_fattura']} di importo {r['importo']} euro"
-            for r in risposta_query
-        ]
+        [f"- {r['cliente']} ha ricevuto la fattura {r['numero_fattura']} di importo {r['importo']} euro" for r in risposta_query]
     )
     prompt = (
         f"Domanda business: {domanda}\n"
@@ -229,28 +217,23 @@
     )
     return completion.choices[0].message.content.strip()
 
-
 risposta_naturale = riformula_risposta(risposta_query, domanda)
-<<<<<<< HEAD
 print(risposta_naturale)
 
-# --- Esempio di connessione a Neo4j ---
+# --- Connessione a Neo4j ---
 NEO4J_URI = os.getenv("NEO4J_URI", "bolt://localhost:7687")
 NEO4J_USER = os.getenv("NEO4J_USER", "neo4j")
 NEO4J_PASSWORD = os.getenv("NEO4J_PASSWORD", "Password123")
 
-# Utilizzo del driver ufficiale neo4j
+# Driver ufficiale Neo4j
 driver = GraphDatabase.driver(NEO4J_URI, auth=(NEO4J_USER, NEO4J_PASSWORD))
 with driver.session() as session:
     result = session.run("MATCH (n) RETURN n LIMIT 5")
     for record in result:
         print(record)
 
-# Utilizzo di py2neo
+# Py2Neo
 graph = Graph(NEO4J_URI, auth=(NEO4J_USER, NEO4J_PASSWORD))
 results = graph.run("MATCH (p:Persona) RETURN p.nome LIMIT 5")
 for record in results:
-    print(record)
-=======
-print(risposta_naturale)
->>>>>>> ba8ea732
+    print(record)